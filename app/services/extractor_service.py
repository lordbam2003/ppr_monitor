"""
Extraction Service for PPR and CEPLAN files
This service integrates the proven extraction logic into the existing Monitor PPR application.
"""

import pandas as pd
import re
import json
import uuid
from pathlib import Path
from datetime import datetime
from typing import Dict, List, Optional, Any
from sqlmodel import Session, select
import logging

from app.models.ppr import PPR, Producto, Actividad, Subproducto
from app.models.programacion import ProgramacionPPR
from app.models.user import User

logger = logging.getLogger(__name__)


class PPRExtractorService:
    """Service for extracting PPR data from Excel files"""
    
    def __init__(self):
        """Initialize the extractor service"""
        self.months = ['ene', 'feb', 'mar', 'abr', 'may', 'jun', 
                      'jul', 'ago', 'sep', 'oct', 'nov', 'dic']
    
    def extract_ppr_from_file(self, file_path: Path) -> Dict:
        """
        Extract complete hierarchical PPR data from Excel file
        Structure: PPR → Productos → Actividades → Subproductos → Unidad de Medida → Programación/Ejecución por mes
        """
        logger.info(f"Starting PPR extraction from file: {file_path}")
        
        # Determine the appropriate engine based on file extension
        file_ext = file_path.suffix.lower()
        if file_ext == '.xlsx':
            engine = 'openpyxl'
        elif file_ext == '.xls':
            engine = 'xlrd'
        else:
            engine = 'openpyxl'  # Default fallback
        
        try:
            df = pd.read_excel(file_path, header=None, engine=engine)
            logger.info(f"Loaded Excel file with {len(df)} rows and {len(df.columns)} columns")
            
            ppr_info = self._extract_ppr_info(df)
            logger.info(f"Extracted PPR info: {ppr_info}")
            
            products, validation_logs = self._extract_hierarchical_structure(df)
            
            result = {
                "ppr": ppr_info,
                "productos": products,
                "logs": validation_logs
            }
            
            logger.info(f"PPR extraction completed. Found {len(products)} products.")
            return result
            
        except Exception as e:
            logger.error(f"Error extracting PPR data from {file_path}: {str(e)}", exc_info=True)
            raise e
    
    def _extract_ppr_info(self, df: pd.DataFrame) -> Dict:
        """Extract PPR information from the file"""
        ppr_info = {
            "codigo": "",
            "nombre": "",
            "anio": datetime.now().year
        }
        
        # Load the PPR mapping from the reference file
        ppr_mapping = self._load_ppr_mapping()
        
        # Search in the first 10 rows for PPR code and name matches
        for i in range(min(10, len(df))):
            row_data = df.iloc[i].dropna()
            original_row_text = ' '.join(str(cell) for cell in row_data)
            normalized_row_text = self._normalize_text(original_row_text)
            
            # Look for PPR matches using the mapping
            for code, name in ppr_mapping.items():
                normalized_name = self._normalize_text(name)
                
                # Match the name in the row text (case-insensitive, accent-insensitive)
                if normalized_name in normalized_row_text:
                    ppr_info["codigo"] = code.zfill(3)
                    ppr_info["nombre"] = name  # Use original name format
                    return ppr_info  # Return immediately when a match is found
                
                # Also check if just the code appears in the row
                if code in original_row_text:
                    ppr_info["codigo"] = code.zfill(3)
                    ppr_info["nombre"] = name
                    # Try to find the name part in nearby cells if it's not fully matched
                    for cell in row_data:
                        cell_str = str(cell)
                        if code in cell_str:
                            # If the cell contains the code followed by text, use that as the name
                            parts = str(cell).split(code, 1)
                            if len(parts) > 1 and parts[1].strip():
                                potential_name = parts[1].strip()
                                if len(potential_name) > 2:  # Ensure it's a meaningful name
                                    ppr_info["nombre"] = potential_name
                                    break
                    return ppr_info
        
        # If still not found, check for the specific format you mentioned
        # Column A = "PROGRAMA PRESUPUESTAL", Column B = ":", Column C = "0017 NAME"
        for i in range(min(10, len(df))):
            row = df.iloc[i]
            if len(row) >= 3:
                col_a = str(row.iloc[0]) if pd.notna(row.iloc[0]) else ""
                col_b = str(row.iloc[1]) if len(row) > 1 and pd.notna(row.iloc[1]) else ""
                col_c = str(row.iloc[2]) if len(row) > 2 and pd.notna(row.iloc[2]) else ""
                
                normalized_col_a = self._normalize_text(col_a)
                if 'programapresupuestal' in normalized_col_a and col_b.strip() == ':':
                    # Extract code and name from the third column
                    # Format: "0017 ENFERMEDADES METAXÉNICAS Y ZOONOSIS"
                    parts = col_c.split(' ', 1)  # Split on first space to separate code and name
                    if len(parts) >= 2:
                        code_part = parts[0].strip()
                        name_part = parts[1].strip()
                        
                        # Validate the code is 3-4 digits
                        if code_part.isdigit() and (3 <= len(code_part) <= 4):
                            ppr_info["codigo"] = code_part.zfill(3)  # Pad to 3 digits if needed
                            ppr_info["nombre"] = name_part
                            return ppr_info
        
        # If no match found by this point, return empty values
        return ppr_info
    
    def _normalize_text(self, text: str) -> str:
        """Normalize text for comparison by removing accents and converting to lowercase"""
        import unicodedata
        # Convert to lowercase and normalize unicode characters
        text = text.lower()
        # Remove accents and special characters
        text = unicodedata.normalize('NFKD', text).encode('ascii', errors='ignore').decode()
        # Remove extra spaces and special characters, keep only alphanumeric characters
        import re
        text = re.sub(r'[^a-z0-9\s]', '', text)
        # Remove extra whitespace
        text = ' '.join(text.split())
        return text
    
    def _load_ppr_mapping(self) -> Dict[str, str]:
        """Load PPR mapping from reference file"""
        mapping = {}
        try:
            reference_file = Path("ppr.txt")
            if reference_file.exists():
                with open(reference_file, 'r', encoding='utf-8') as f:
                    lines = f.readlines()
                    for line in lines[1:]:  # Skip header
                        parts = line.strip().split(',', 1)
                        if len(parts) >= 2:
                            code = parts[0].strip()
                            name = parts[1].strip()
                            mapping[code] = name
        except Exception as e:
            logger.warning(f"Could not load PPR mapping from ppr.txt: {e}")
        
        # Add some known mappings as fallback
        if not mapping:
            mapping = {
                "002": "Salud materno neonatal",
                "0016": "TBC-VIH/SIDA",
                "0017": "Enfermedades metaxenicas y zoonosis",
                "0018": "Enfermedades no transmisibles",
                "0024": "Prevención y control del cáncer",
                "0068": "Reducción de vulnerabilidad y atención de emergencias por desastres",
                "0104": "Reducción de la mortalidad por emergencias y urgencias medica",
                "0129": "Prevención y manejo de condiciones secundarias de salud en personas con discapacidad",
                "0131": "Control y prevención en salud mental",
                "1001": "Productos Específicos para desarrollo infantil temprano (RS 023-2019-EF)",
                "1002": "Productos Específicos para la reducción de la violencia contra la mujer (RS 024-2019-EF)"
            }
        
        return mapping

    def _find_product_name(self, df: pd.DataFrame, row_idx: int) -> Optional[str]:
        """Searches for a plausible product name in the vicinity of the product code row."""
        search_coords = [
            (row_idx, 1), (row_idx, 2),
            (row_idx + 1, 1), (row_idx + 1, 2)
        ]
        
        for r, c in search_coords:
            if r < len(df) and c < len(df.columns):
                cell_value = df.iloc[r, c]
                if pd.notna(cell_value):
                    cell_str = str(cell_value).strip()
                    if not cell_str.isnumeric() and len(cell_str) > 4:
                        return cell_str
        return None

    def _extract_hierarchical_structure(self, df: pd.DataFrame) -> (List[Dict], List[str]):
        """Extract complete hierarchical structure from PPR data with dynamic column detection."""
        logger.info("Extracting hierarchical structure with dynamic column detection...")
        
        # Find header positions by scanning first 20 rows
        header_info = self._find_header_positions(df)
        
        if not header_info:
            logger.warning("Could not find expected headers, using default positions")
            # Fallback to original approach with default positions
            return self._extract_hierarchical_structure_default(df)

        print(header_info)
        
        # Extract position information
        prod_code_col = header_info.get('prod_code_col', 0)
        prod_name_col = header_info.get('prod_name_col', 1)
        act_code_col = header_info.get('act_code_col', 2)
        act_name_col = header_info.get('act_name_col', 3)
        subprod_code_col = header_info.get('subprod_code_col', 4)
        subprod_name_col = header_info.get('subprod_name_col', 5)
        unidad_medida_col = header_info.get('unidad_medida_col', 6)
        meta_col = header_info.get('meta_col', 7)
        programado_start_col = header_info.get('programado_start_col', 8)
        
        products = {}
        current_product_code = None
        current_activity_code = None
        
        # Start processing from the row after headers
        data_start_row = header_info.get('data_start_row', 10)  # Default fallback
        
        for row_idx in range(data_start_row, len(df)):
            row = df.iloc[row_idx]
            
            if row.isnull().all():
                continue

            # --- State Transition: Detect Product ---
            product_code_val = None
            if prod_code_col < len(row) and pd.notna(row.iloc[prod_code_col]):
                product_code_val = str(row.iloc[prod_code_col]).strip()
                # Check if it looks like a product code (not just any text)
                if product_code_val and (product_code_val.isdigit() or product_code_val.replace('.', '').replace('-', '').isdigit()):
                    current_product_code = product_code_val
                    product_name = str(row.iloc[prod_name_col]).strip() if prod_name_col < len(row) and pd.notna(row.iloc[prod_name_col]) else f"Producto {current_product_code}"
                    
                    if current_product_code not in products:
                        products[current_product_code] = {
                            "codigo_producto": current_product_code,
                            "nombre_producto": product_name,
                            "actividades": {}
                        }
                    current_activity_code = None
                    logger.debug(f"Row {row_idx}: CONTEXT CHANGE -> Product: {current_product_code} - {product_name}")

            # --- State Transition: Detect Activity ---
            activity_code_val = None
            if act_code_col < len(row) and pd.notna(row.iloc[act_code_col]):
                activity_code_val = str(row.iloc[act_code_col]).strip()
                if activity_code_val and current_product_code:
                    current_activity_code = activity_code_val
                    activity_name = str(row.iloc[act_name_col]).strip() if act_name_col < len(row) and pd.notna(row.iloc[act_name_col]) else f"Actividad {current_activity_code}"
                    if current_activity_code not in products[current_product_code]["actividades"]:
                        products[current_product_code]["actividades"][current_activity_code] = {
                            "codigo_actividad": current_activity_code,
                            "nombre_actividad": activity_name,
                            "subproductos": []
                        }
                    logger.debug(f"Row {row_idx}: CONTEXT CHANGE -> Activity: {current_activity_code}")

            # --- Subproduct Detection ---
            subproduct_data = None
            if subprod_code_col < len(row) and pd.notna(row.iloc[subprod_code_col]) and self._is_numeric_code(str(row.iloc[subprod_code_col])):
                # Use dynamic column positions to parse subproduct data
                subproduct_data = self._parse_subproduct_row_dynamic(row, subprod_code_col, subprod_name_col, unidad_medida_col, meta_col, programado_start_col)

            if subproduct_data:
                if current_product_code and current_activity_code:
                    try:
                        products[current_product_code]["actividades"][current_activity_code]["subproductos"].append(subproduct_data)
                        logger.debug(f"    Row {row_idx}: Added subproduct '{subproduct_data['codigo_subproducto']}' to activity '{current_activity_code}'")
                    except KeyError:
                        logger.warning(f"Row {row_idx}: Could not add subproduct. Context lost? Product: {current_product_code}, Activity: {current_activity_code}")
                else:
                    logger.warning(f"Row {row_idx}: Found subproduct '{subproduct_data['codigo_subproducto']}' but no current activity or product context.")

        validated_products, validation_logs = self._validate_and_clean_products(products)
        
        result_products = []
        for prod_code, product_data in validated_products.items():
            product_data['actividades'] = list(product_data['actividades'].values())
            result_products.append(product_data)
        
        logger.info(f"Hierarchical structure extraction completed. Found {len(result_products)} valid products.")
        return result_products, validation_logs
    
    def _find_header_positions(self, df: pd.DataFrame) -> Dict:
        """Find column positions for different data types by searching first 20 rows."""
        logger.info("Searching for header positions in the first 20 rows...")
        
        header_info = {}
        
        # Define search patterns for different column types
        patterns = {
            'prod_code': [r'cod\.?[\s_\-]*prod', r'codigo[\s_\-]*prod', r'prod[\s_\-]*cod', 'codprod'],
            'prod_name': [r'prod(?:ucto)?', r'nombre[\s_\-]*prod', 'producto'],
            'act_code': [r'cod\.?[\s_\-]*act', r'codigo[\s_\-]*act', r'act[\s_\-]*cod', 'codact'],
            'act_name': [r'act(?:ividad)?', r'nombre[\s_\-]*act', 'actividad'],
            'subprod_code': [r'cod\.?[\s_\-]*sub', r'codigo[\s_\-]*sub', r'sub[\s_\-]*cod', r'cod\.?[\s_\-]*subp', 'subproducto', 'subprod'],
            'subprod_name': [r'subp(?:roducto)?', 'subproducto', 'subprod'],
            'unidad_medida': [r'unidad[\s_\-]*med', r'umed', r'unid\.?', 'unidad'],
            'meta': [r'meta', r'indicador', r'cantidad'],
            'months_start': [r'ene', r'ene\.?', r'enero', r'ene[-:\s]', r'mes'],  # Start of monthly columns
            'programado': [r'p\b', r'programado', r'prog', r'programacion']  # Letter 'P' for programado
        }
        
        # Scan first 20 rows to find headers
        for row_idx in range(min(20, len(df))):
            row = df.iloc[row_idx]
            print(row)
            row_text = [str(cell).lower() if pd.notna(cell) else '' for cell in row]
            
            # Check each cell in the row for header patterns
            for col_idx, cell_text in enumerate(row_text):
                normalized_text = self._normalize_text(cell_text)
                
                # Check for product code column
                for pattern in patterns['prod_code']:
                    if re.search(pattern, normalized_text, re.IGNORECASE):
                        header_info['prod_code_col'] = col_idx
                        logger.debug(f"Found product code header at row {row_idx}, col {col_idx}: {cell_text}")
                        break
                
                # Check for product name column
                for pattern in patterns['prod_name']:
                    if re.search(pattern, normalized_text, re.IGNORECASE):
                        header_info['prod_name_col'] = col_idx
                        logger.debug(f"Found product name header at row {row_idx}, col {col_idx}: {cell_text}")
                        break
                
                # Check for activity code column
                for pattern in patterns['act_code']:
                    if re.search(pattern, normalized_text, re.IGNORECASE):
                        header_info['act_code_col'] = col_idx
                        logger.debug(f"Found activity code header at row {row_idx}, col {col_idx}: {cell_text}")
                        break
                
                # Check for activity name column
                for pattern in patterns['act_name']:
                    if re.search(pattern, normalized_text, re.IGNORECASE):
                        header_info['act_name_col'] = col_idx
                        logger.debug(f"Found activity name header at row {row_idx}, col {col_idx}: {cell_text}")
                        break
                
                # Check for subproduct code column
                for pattern in patterns['subprod_code']:
                    if re.search(pattern, normalized_text, re.IGNORECASE):
                        header_info['subprod_code_col'] = col_idx
                        logger.debug(f"Found subproduct code header at row {row_idx}, col {col_idx}: {cell_text}")
                        break
                
                # Check for subproduct name column
                for pattern in patterns['subprod_name']:
                    if re.search(pattern, normalized_text, re.IGNORECASE):
                        header_info['subprod_name_col'] = col_idx
                        logger.debug(f"Found subproduct name header at row {row_idx}, col {col_idx}: {cell_text}")
                        break
                
                # Check for unidad medida column
                for pattern in patterns['unidad_medida']:
                    if re.search(pattern, normalized_text, re.IGNORECASE):
                        header_info['unidad_medida_col'] = col_idx
                        logger.debug(f"Found unidad medida header at row {row_idx}, col {col_idx}: {cell_text}")
                        break
                
                # Check for meta column
                for pattern in patterns['meta']:
                    if re.search(pattern, normalized_text, re.IGNORECASE):
                        header_info['meta_col'] = col_idx
                        logger.debug(f"Found meta header at row {row_idx}, col {col_idx}: {cell_text}")
                        break
        # Devuelve una matriz booleana (True donde hay "P")
        mask = df == "P"
        if mask.any().any():  # Verifica que exista al menos un "P"
            fila, columna = mask.stack().idxmax()
        
        header_info['data_start_row']=fila+1
        header_info['programado_start_col']=columna

        
        # For the specific PPR format: columns 0-7 are fixed data, column 8 is meta, monthly data starts at column 9
        # If we have properly identified the 9 standard columns, force the programado start to be at column 9
        required_cols = ['prod_code_col', 'prod_name_col', 'act_code_col', 'act_name_col', 
                        'subprod_code_col', 'subprod_name_col', 'unidad_medida_col', 'meta_col']
        
        if all(col in header_info for col in required_cols):
            # Check if the meta column is at position 8 as expected in your format
            if header_info.get('meta_col') == 8:
                # If so, the programado should start at column 9
                header_info['programado_start_col'] = 9
                logger.debug(f"Forced programado_start_col to 9 based on expected data structure (meta_col at 8)")
            elif 'meta_col' in header_info and 'data_start_row' in header_info:
                # If meta is in a different column, monthly data should start immediately after it
                # assuming (P,E) pairs follow the meta column
                data_row_idx = header_info['data_start_row']
                if data_row_idx < len(df):
                    data_row = df.iloc[data_row_idx]
                    # Look for the first numeric value after the meta column that's different from meta value
                    meta_col_pos = header_info['meta_col']
                    for col_idx in range(meta_col_pos + 1, len(data_row)):
                        cell_value = data_row.iloc[col_idx] if col_idx < len(data_row) else None
                        if pd.notna(cell_value):
                            try:
                                # Check if this looks like a monthly value (a number) but different from meta
                                cell_str = str(cell_value).strip()
                                if cell_str.replace('.', '').replace(',', '').replace('-', '').isdigit():
                                    header_info['programado_start_col'] = col_idx
                                    logger.debug(f"Set programado_start_col to {col_idx} based on first numeric value after meta column")
                                    break
                            except:
                                continue
        
        logger.info(f"Header positions found: {header_info}")
        return header_info

    def _parse_subproduct_row_dynamic(self, row: pd.Series, subprod_code_col: int, subprod_name_col: int, 
                                    unidad_medida_col: int, meta_col: int, programado_start_col: int) -> Optional[Dict]:
        """Parses a subproduct row using dynamic column positions."""
        try:
            subproduct_code = str(row.iloc[subprod_code_col]).strip() if subprod_code_col < len(row) and pd.notna(row.iloc[subprod_code_col]) else ""
            subproduct_name = str(row.iloc[subprod_name_col]).strip() if subprod_name_col < len(row) and pd.notna(row.iloc[subprod_name_col]) else f"Subproducto {subproduct_code}"
            unidad_medida = str(row.iloc[unidad_medida_col]).strip() if unidad_medida_col < len(row) and pd.notna(row.iloc[unidad_medida_col]) else "UNIDAD"
            
            meta_anual = 0
            if meta_col < len(row) and pd.notna(row.iloc[meta_col]):
                try:
                    meta_value = str(row.iloc[meta_col]).strip()
                    # Only process as numeric if it's not clearly a header or label
                    # Handle special case where meta column might contain label text
                    normalized_meta = self._normalize_text(meta_value)
                    if not any(label in normalized_meta for label in ['meta', 'indicador']):
                        meta_anual = int(round(float(meta_value.replace(',', '.'))))
                except (ValueError, TypeError):
                    meta_anual = 0

            programacion = {}
            ejecucion = {}
            
            # Extract 12 months of programado and ejecutado values starting after the known data columns
            for i, month in enumerate(self.months):
                prog_col_idx = programado_start_col + (i * 2)  # Programado in even positions after start
                ejec_col_idx = programado_start_col + (i * 2) + 1  # Ejecutado in odd positions after start
                
                # Explicitly check to avoid using the meta column for programado/ejecutado values
                # Also avoid using programado column if it accidentally matches meta column
                prog_value = 0
                if (prog_col_idx < len(row) and pd.notna(row.iloc[prog_col_idx]) 
                    and prog_col_idx != meta_col
                    and str(row.iloc[prog_col_idx]).strip().lower() not in ['p', 'programado', 'prog']):  # Don't use header labels
                    try:
                        prog_value = int(round(float(str(row.iloc[prog_col_idx]).replace(',', '.'))))
                    except (ValueError, TypeError):
                        prog_value = 0
                programacion[month] = prog_value

                ejec_value = 0
                if (ejec_col_idx < len(row) and pd.notna(row.iloc[ejec_col_idx])
                    and ejec_col_idx != meta_col
                    and str(row.iloc[ejec_col_idx]).strip().lower() not in ['e', 'ejecutado', 'ejec']):  # Don't use header labels
                    try:
                        ejec_value = int(round(float(str(row.iloc[ejec_col_idx]).replace(',', '.'))))
                    except (ValueError, TypeError):
                        ejec_value = 0
                ejecucion[month] = ejec_value

            warnings = self._create_validation_warnings(meta_anual, programacion, ejecucion)

            return {
                "codigo_subproducto": subproduct_code,
                "nombre_subproducto": subproduct_name,
                "unidad_medida": unidad_medida,
                "meta_anual": meta_anual,
                "programado": programacion,
                "ejecutado": ejecucion,
                "warnings": warnings
            }
        except (ValueError, TypeError, IndexError) as e:
            logger.error(f"Error parsing subproduct row with dynamic columns: {row}. Error: {e}")
            return None

    def _extract_hierarchical_structure_default(self, df: pd.DataFrame) -> (List[Dict], List[str]):
        """Default extraction method - fallback if dynamic detection fails."""
        logger.info("Using default extraction method (fixed positions)...")
        
        products = {}
        current_product_code = None
        current_activity_code = None
        
        data_start_row = 11
        
        for row_idx in range(data_start_row, len(df)):
            row = df.iloc[row_idx]
            
            if row.isnull().all():
                continue

            # --- State Transition: Detect Product ---
            product_code_val = str(row.iloc[0]).strip() if pd.notna(row.iloc[0]) else None
            if product_code_val and product_code_val in df.iloc[:, 0].astype(str).unique():
                current_product_code = product_code_val
                product_name = self._find_product_name(df, row_idx) or f"Producto {current_product_code}"
                
                if current_product_code not in products:
                    products[current_product_code] = {
                        "codigo_producto": current_product_code,
                        "nombre_producto": product_name,
                        "actividades": {}
                    }
                current_activity_code = None
                logger.debug(f"Row {row_idx}: CONTEXT CHANGE -> Product: {current_product_code} - {product_name}")

            # --- State Transition: Detect Activity ---
            activity_code_val = str(row.iloc[2]).strip() if len(row) > 2 and pd.notna(row.iloc[2]) else None
            if activity_code_val and current_product_code:
                current_activity_code = activity_code_val
                activity_name = str(row.iloc[3]).strip() if len(row) > 3 and pd.notna(row.iloc[3]) else f"Actividad {current_activity_code}"
                if current_activity_code not in products[current_product_code]["actividades"]:
                    products[current_product_code]["actividades"][current_activity_code] = {
                        "codigo_actividad": current_activity_code,
                        "nombre_actividad": activity_name,
                        "subproductos": []
                    }
                logger.debug(f"Row {row_idx}: CONTEXT CHANGE -> Activity: {current_activity_code}")

            # --- Subproduct Detection (Standard and Shifted) ---
            subproduct_data = None
            if len(row) > 3 and pd.notna(row.iloc[3]) and self._is_numeric_code(str(row.iloc[3])):
                subproduct_data = self._parse_subproduct_row(row, shifted=True)
            elif len(row) > 4 and pd.notna(row.iloc[4]) and self._is_numeric_code(str(row.iloc[4])):
                subproduct_data = self._parse_subproduct_row(row, shifted=False)

            if subproduct_data:
                if current_product_code and current_activity_code:
                    try:
                        products[current_product_code]["actividades"][current_activity_code]["subproductos"].append(subproduct_data)
                        logger.debug(f"    Row {row_idx}: Added subproduct '{subproduct_data['codigo_subproducto']}' to activity '{current_activity_code}'")
                    except KeyError:
                        logger.warning(f"Row {row_idx}: Could not add subproduct. Context lost? Product: {current_product_code}, Activity: {current_activity_code}")
                else:
                    logger.warning(f"Row {row_idx}: Found subproduct '{subproduct_data['codigo_subproducto']}' but no current activity or product context.")

        validated_products, validation_logs = self._validate_and_clean_products(products)
        
        result_products = []
        for prod_code, product_data in validated_products.items():
            product_data['actividades'] = list(product_data['actividades'].values())
            result_products.append(product_data)
        
        logger.info(f"Default hierarchical structure extraction completed. Found {len(result_products)} valid products.")
        return result_products, validation_logs

    def _parse_subproduct_row(self, row: pd.Series, shifted: bool) -> Optional[Dict]:
        """Parses a row containing subproduct data, handling standard and shifted patterns."""
        try:
            if shifted:
                code_col, name_col, um_col, meta_col, prog_start_col = 3, 4, 5, 7, 8
            else:
                code_col, name_col, um_col, meta_col, prog_start_col = 4, 5, 6, 8, 9

            subproduct_code = str(row.iloc[code_col]).strip()
            subproduct_name = str(row.iloc[name_col]).strip() if len(row) > name_col and pd.notna(row.iloc[name_col]) else f"Subproducto {subproduct_code}"
            unidad_medida = str(row.iloc[um_col]).strip() if len(row) > um_col and pd.notna(row.iloc[um_col]) else "UNIDAD"
            
            meta_anual = 0
            if len(row) > meta_col and pd.notna(row.iloc[meta_col]):
                meta_anual = int(round(float(str(row.iloc[meta_col]).replace(',', '.'))))

            programacion = {}
            ejecucion = {}
            for i, month in enumerate(self.months):
                prog_col_idx = prog_start_col + (i * 2)
                ejec_col_idx = prog_start_col + (i * 2) + 1
                
                prog_value = 0
                if len(row) > prog_col_idx and pd.notna(row.iloc[prog_col_idx]):
                    prog_value = int(round(float(str(row.iloc[prog_col_idx]).replace(',', '.'))))
                programacion[month] = prog_value

                ejec_value = 0
                if len(row) > ejec_col_idx and pd.notna(row.iloc[ejec_col_idx]):
                    ejec_value = int(round(float(str(row.iloc[ejec_col_idx]).replace(',', '.'))))
                ejecucion[month] = ejec_value

            warnings = self._create_validation_warnings(meta_anual, programacion, ejecucion)

            return {
                "codigo_subproducto": subproduct_code,
                "nombre_subproducto": subproduct_name,
                "unidad_medida": unidad_medida,
                "meta_anual": meta_anual,
                "programado": programacion,
                "ejecutado": ejecucion,
                "warnings": warnings
            }
        except (ValueError, TypeError, IndexError) as e:
            logger.error(f"Error parsing subproduct row: {row}. Error: {e}")
            return None


    def _validate_and_clean_products(self, products: Dict) -> (Dict, List[str]):
        """Validate the extracted structure, cleaning out empty products/activities."""
        validated_products = {}
        logs = []
        
        for prod_code, product_data in products.items():
            if not prod_code or not product_data.get("nombre_producto"):
                logs.append(f"[Descartado] Producto sin código o nombre: {prod_code}")
                continue

            valid_activities = {}
            for act_code, activity_data in product_data.get("actividades", {}).items():
                if activity_data.get("subproductos"):
                    valid_activities[act_code] = activity_data
                else:
                    logs.append(f"[Descartado] Actividad '{act_code}' del producto '{prod_code}' no tiene subproductos.")

            if valid_activities:
                product_data["actividades"] = valid_activities
                validated_products[prod_code] = product_data
            else:
                logs.append(f"[Descartado] Producto '{prod_code}' no tiene actividades con subproductos.")
                
        logger.info(f"Validation complete. Discarded {len(products) - len(validated_products)} products.")
        return validated_products, logs

    
    def _is_numeric_code(self, code_str: str) -> bool:
        """Check if a string represents a numeric code (typically 5-7 digits)"""
        if not code_str or not isinstance(code_str, str):
            return False
        cleaned = code_str.strip()
        return cleaned.isdigit() and len(cleaned) >= 5 and len(cleaned) <= 7
    
    def _create_validation_warnings(self, meta_anual: float, programacion: dict, ejecucion: dict) -> List[str]:
        """Create validation warnings for subproduct data"""
        warnings = []
        
        if meta_anual == 0 and sum(programacion.values()) > 0:
            warnings.append(f"Meta anual es 0 pero hay valores programados")
        
        if any(v < 0 for v in programacion.values()):
            warnings.append(f"Se encontraron valores negativos en programación mensual")
        
        if any(v < 0 for v in ejecucion.values()):
            warnings.append(f"Se encontraron valores negativos en ejecución mensual")
        
        total_programmed = sum(programacion.values())
        if meta_anual > 0 and total_programmed > meta_anual * 1.2:
            warnings.append(f"Total programado ({total_programmed}) excede significativamente la meta anual ({meta_anual})")
        
        if sum(ejecucion.values()) > sum(programacion.values()):
            warnings.append(f"Total ejecutado ({sum(ejecucion.values())}) excede total programado ({sum(programacion.values())})")
        
        programmed_non_zero = sum(1 for v in programacion.values() if v != 0)
        executed_non_zero = sum(1 for v in ejecucion.values() if v != 0)
        
        if programmed_non_zero == 0:
            warnings.append("No se encontraron valores programados")
        
        if executed_non_zero == 0:
            warnings.append("No se encontraron valores ejecutados")
        
        return warnings


class CEPLANExtractorService:
    """Service for extracting CEPLAN data from Excel files"""
    
    def __init__(self):
        """Initialize the CEPLAN extractor service"""
        self.months = ['ene', 'feb', 'mar', 'abr', 'may', 'jun', 
                      'jul', 'ago', 'sep', 'oct', 'nov', 'dic']
    
    def extract_ceplan_from_file(self, file_path: Path) -> Dict:
        """Extracts CEPLAN data based on a 2-row structure for each subproduct (Programado/Ejecutado)."""
        logger.info(f"Starting CEPLAN extraction with 2-row P/E logic from file: {file_path}")
<<<<<<< HEAD
        
        # Determine the appropriate engine based on file extension
        file_ext = file_path.suffix.lower()
        if file_ext == '.xlsx':
            engine = 'openpyxl'
        elif file_ext == '.xls':
            engine = 'xlrd'
        else:
            engine = 'openpyxl'  # Default fallback
        
        df = pd.read_excel(file_path, header=None, engine=engine)
=======

        try:
            with open(file_path, 'rb') as f:
                initial_bytes = f.read(10)

            if initial_bytes.startswith(b'\xef\xbb\xbf<tabl'):
                logger.info("Detected HTML-like file, using read_html")
                tables = pd.read_html(file_path, header=None, encoding='utf-8')
                logger.info(f"read_html found {len(tables)} tables.")
                if tables:
                    df = pd.concat(tables, ignore_index=True)
                    df = df.dropna(how='all').reset_index(drop=True)
                else:
                    df = pd.DataFrame()
            else:
                logger.info("File does not appear to be HTML, using read_excel")
                file_extension = file_path.suffix.lower()
                if file_extension == '.xlsx':
                    engine = 'openpyxl'
                elif file_extension == '.xls':
                    engine = 'xlrd'
                else:
                    raise ValueError(f"Unsupported file extension: {file_extension}")
                logger.info(f"Using {engine} engine for {file_extension} file.")
                df = pd.read_excel(file_path, header=None, engine=engine)
            
            logger.info(f"Loaded DataFrame with shape: {df.shape}")

        except Exception as e:
            logger.error(f"Error reading CEPLAN file {file_path}: {e}", exc_info=True)
            raise ValueError(f"Error al procesar el archivo: {e}")
>>>>>>> c47ad397
        
        subproducts = []
        # Use a while loop to manually control the index, as we process 2 rows at a time.
        row_idx = 0
        while row_idx < len(df) -1: # -1 to ensure we can read the next row
            row = df.iloc[row_idx]
            
            # --- 1. Find a subproduct row ---
            code_cell = str(row.iloc[0]) if pd.notna(row.iloc[0]) else ""
            subproduct_code = self._extract_subproduct_code(code_cell)
            
            if not subproduct_code:
                row_idx += 1
                continue

            logger.debug(f"Found potential subproduct '{subproduct_code}' at row {row_idx}. Reading P/E rows.")

            # --- 2. This is the Programado row. The next row is Ejecutado. ---
            programado_row = row
            ejecutado_row = df.iloc[row_idx + 1]

            programado = {m: 0 for m in self.months}
            ejecutado = {m: 0 for m in self.months}

            # --- 3. Extract 12 monthly values from each row ---
            # Values are in columns 8 to 19 (12 columns)
            for i in range(12):
                col_idx = 8 + i
                month = self.months[i]

                # Extract Programado value
                try:
                    if len(programado_row) > col_idx and pd.notna(programado_row.iloc[col_idx]):
                        cell_str = str(programado_row.iloc[col_idx]).strip()
                        match = re.search(r'[\d,.]+', cell_str)
                        if match:
                            num_str = match.group(0).replace(',', '.')
                            programado[month] = int(round(float(num_str)))
                except (ValueError, TypeError, IndexError):
                    pass # Keep as 0

                # Extract Ejecutado value
                try:
                    if len(ejecutado_row) > col_idx and pd.notna(ejecutado_row.iloc[col_idx]):
                        cell_str = str(ejecutado_row.iloc[col_idx]).strip()
                        match = re.search(r'[\d,.]+', cell_str)
                        if match:
                            num_str = match.group(0).replace(',', '.')
                            ejecutado[month] = int(round(float(num_str)))
                except (ValueError, TypeError, IndexError):
                    pass # Keep as 0
            
            subproducts.append({
                "codigo_subproducto": subproduct_code,
                "nombre_subproducto": str(programado_row.iloc[3]) if len(programado_row) > 3 and pd.notna(programado_row.iloc[3]) else f"Subproducto {subproduct_code}",
                "unidad_medida": str(programado_row.iloc[5]) if len(programado_row) > 5 and pd.notna(programado_row.iloc[5]) else "UNIDAD",
                "programado": programado,
                "ejecutado": ejecutado,
                "meta_anual": sum(programado.values()),
                "warnings": []
            })

            # --- 4. Advance index by 2 to skip the executed row ---
            row_idx += 2

        result = {"subproductos": subproducts, "logs": []}
        logger.info(f"CEPLAN extraction completed. Found {len(subproducts)} subproducts.")
        return result

    def _extract_subproduct_code(self, code_string: str) -> str:
        """
        Extract subproduct code from CEPLAN format:
        "AOI00162600455 - 0087901 - ADOLESCENTE CON SUPLEMENTO..."
        Returns "0087901" as the subproduct code
        """
        if ' - ' in code_string:
            parts = code_string.split(' - ')
            if len(parts) >= 2:
                potential_code = parts[1].strip()
                if potential_code.isdigit() and len(potential_code) >= 5:
                    return potential_code
                else:
                    code_match = re.search(r'(\d{5,7})', potential_code)
                    if code_match:
                        return code_match.group(1)
        
        code_match = re.search(r'(\d{5,7})', code_string)
        if code_match:
            return code_match.group(1)
        
        return ""


# Global instances for use in the application
ppr_extractor_service = PPRExtractorService()
ceplan_extractor_service = CEPLANExtractorService()<|MERGE_RESOLUTION|>--- conflicted
+++ resolved
@@ -689,19 +689,6 @@
     def extract_ceplan_from_file(self, file_path: Path) -> Dict:
         """Extracts CEPLAN data based on a 2-row structure for each subproduct (Programado/Ejecutado)."""
         logger.info(f"Starting CEPLAN extraction with 2-row P/E logic from file: {file_path}")
-<<<<<<< HEAD
-        
-        # Determine the appropriate engine based on file extension
-        file_ext = file_path.suffix.lower()
-        if file_ext == '.xlsx':
-            engine = 'openpyxl'
-        elif file_ext == '.xls':
-            engine = 'xlrd'
-        else:
-            engine = 'openpyxl'  # Default fallback
-        
-        df = pd.read_excel(file_path, header=None, engine=engine)
-=======
 
         try:
             with open(file_path, 'rb') as f:
@@ -733,7 +720,6 @@
         except Exception as e:
             logger.error(f"Error reading CEPLAN file {file_path}: {e}", exc_info=True)
             raise ValueError(f"Error al procesar el archivo: {e}")
->>>>>>> c47ad397
         
         subproducts = []
         # Use a while loop to manually control the index, as we process 2 rows at a time.
